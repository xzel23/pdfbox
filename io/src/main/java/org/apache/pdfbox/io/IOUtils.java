/*
 * Licensed to the Apache Software Foundation (ASF) under one or more
 * contributor license agreements.  See the NOTICE file distributed with
 * this work for additional information regarding copyright ownership.
 * The ASF licenses this file to You under the Apache License, Version 2.0
 * (the "License"); you may not use this file except in compliance with
 * the License.  You may obtain a copy of the License at
 *
 *      http://www.apache.org/licenses/LICENSE-2.0
 *
 * Unless required by applicable law or agreed to in writing, software
 * distributed under the License is distributed on an "AS IS" BASIS,
 * WITHOUT WARRANTIES OR CONDITIONS OF ANY KIND, either express or implied.
 * See the License for the specific language governing permissions and
 * limitations under the License.
 */

/* $Id$ */

package org.apache.pdfbox.io;

import org.apache.commons.logging.Log;
import org.apache.commons.logging.LogFactory;
import org.apache.pdfbox.io.RandomAccessStreamCache.StreamCacheCreateFunction;

import java.io.Closeable;
import java.io.IOException;
import java.io.InputStream;
<<<<<<< HEAD
import java.io.OutputStream;
=======
import java.lang.invoke.MethodHandle;
import java.lang.invoke.MethodHandles.Lookup;
import java.lang.reflect.Field;
import java.lang.reflect.Method;
import java.nio.ByteBuffer;
import java.security.AccessController;
import java.security.PrivilegedAction;
import java.util.Objects;
import java.util.Optional;
import java.util.function.Consumer;

import static java.lang.invoke.MethodHandles.constant;
import static java.lang.invoke.MethodHandles.dropArguments;
import static java.lang.invoke.MethodHandles.filterReturnValue;
import static java.lang.invoke.MethodHandles.guardWithTest;
import static java.lang.invoke.MethodHandles.lookup;
import static java.lang.invoke.MethodType.methodType;
import static java.util.Objects.nonNull;
>>>>>>> 0b092eb1

/**
 * This class contains various I/O-related methods.
 */
public final class IOUtils
{

    /**
     * Log instance.
     */
    private static final Log LOG = LogFactory.getLog(IOUtils.class);

    private IOUtils() {
        //Utility class. Don't instantiate.
    }

    /**
<<<<<<< HEAD
     * Reads the input stream and returns its contents as a byte array.
     * @param in the input stream to read from.
     * @return the byte array
     * @throws IOException if an I/O error occurs
     */
    public static byte[] toByteArray(InputStream in) throws IOException {
        return in.readAllBytes();
    }

    /**
     * Copies all the contents from the given input stream to the given output stream.
     * @param input the input stream
     * @param output the output stream
     * @return the number of bytes that have been copied
     * @throws IOException if an I/O error occurs
     */
    public static long copy(InputStream input, OutputStream output) throws IOException {
        return input.transferTo(output);
    }

    /**
=======
>>>>>>> 0b092eb1
     * Populates the given buffer with data read from the input stream. If the data doesn't
     * fit the buffer, only the data that fits in the buffer is read. If the data is less than
     * fits in the buffer, the buffer is not completely filled.
     * @param in the input stream to read from
     * @param buffer the buffer to fill
     * @return the number of bytes written to the buffer
     * @throws IOException if an I/O error occurs
     */
    public static long populateBuffer(InputStream in, byte[] buffer) throws IOException {
        return in.readNBytes(buffer, 0, buffer.length);
    }

    /**
     * Null safe close of the given {@link Closeable} suppressing any exception.
     *
     * @param closeable to be closed
     */
    public static void closeQuietly(Closeable closeable) {
        try (closeable) {
            // nop
        } catch (IOException ioe) {
            LOG.debug("An exception occurred while trying to close - ignoring", ioe);
            // ignore
        }
    }

    /**
     * Try to close an IO resource and log and return if there was an exception.
     *  
     * <p>An exception is only returned if the IOException passed in is null.
     * 
     * @param closeable to be closed
     * @param logger the logger to be used so that logging appears under that log instance
     * @param resourceName the name to appear in the log output
     * @param initialException if set, this exception will be returned even where there is another
     * exception while closing the IO resource
     * @return the IOException is there was any but only if initialException is null
     */
    public static IOException closeAndLogException(Closeable closeable, Log logger, String resourceName, IOException initialException) {
        try {
            closeable.close();
        } catch (IOException ioe) {
            logger.warn("Error closing " + resourceName, ioe);
            if (initialException == null) {
                return ioe;
            }
        }
        return initialException;
    }

    /**
     * Provides a function to create an instance of a memory only StreamCache using unrestricted main memory.
     * ScratchFile is used as current default implementation.
     *
     * @return a function to create an instance of a memory only StreamCache using unrestricted main memory
     */
    public static StreamCacheCreateFunction createMemoryOnlyStreamCache() {
        return MemoryUsageSetting.setupMainMemoryOnly().streamCache;
    }

    /**
     * Provides a function to create an instance of a temp file only StreamCache using unrestricted size. ScratchFile is
     * used as current default implementation.
     *
     * @return a function to create an instance of a temp file only StreamCache using unrestricted size
     */
    public static StreamCacheCreateFunction createTempFileOnlyStreamCache()
    {
        return MemoryUsageSetting.setupTempFileOnly().streamCache;
    }
}<|MERGE_RESOLUTION|>--- conflicted
+++ resolved
@@ -26,28 +26,7 @@
 import java.io.Closeable;
 import java.io.IOException;
 import java.io.InputStream;
-<<<<<<< HEAD
 import java.io.OutputStream;
-=======
-import java.lang.invoke.MethodHandle;
-import java.lang.invoke.MethodHandles.Lookup;
-import java.lang.reflect.Field;
-import java.lang.reflect.Method;
-import java.nio.ByteBuffer;
-import java.security.AccessController;
-import java.security.PrivilegedAction;
-import java.util.Objects;
-import java.util.Optional;
-import java.util.function.Consumer;
-
-import static java.lang.invoke.MethodHandles.constant;
-import static java.lang.invoke.MethodHandles.dropArguments;
-import static java.lang.invoke.MethodHandles.filterReturnValue;
-import static java.lang.invoke.MethodHandles.guardWithTest;
-import static java.lang.invoke.MethodHandles.lookup;
-import static java.lang.invoke.MethodType.methodType;
-import static java.util.Objects.nonNull;
->>>>>>> 0b092eb1
 
 /**
  * This class contains various I/O-related methods.
@@ -60,35 +39,12 @@
      */
     private static final Log LOG = LogFactory.getLog(IOUtils.class);
 
-    private IOUtils() {
+    private IOUtils()
+    {
         //Utility class. Don't instantiate.
     }
 
     /**
-<<<<<<< HEAD
-     * Reads the input stream and returns its contents as a byte array.
-     * @param in the input stream to read from.
-     * @return the byte array
-     * @throws IOException if an I/O error occurs
-     */
-    public static byte[] toByteArray(InputStream in) throws IOException {
-        return in.readAllBytes();
-    }
-
-    /**
-     * Copies all the contents from the given input stream to the given output stream.
-     * @param input the input stream
-     * @param output the output stream
-     * @return the number of bytes that have been copied
-     * @throws IOException if an I/O error occurs
-     */
-    public static long copy(InputStream input, OutputStream output) throws IOException {
-        return input.transferTo(output);
-    }
-
-    /**
-=======
->>>>>>> 0b092eb1
      * Populates the given buffer with data read from the input stream. If the data doesn't
      * fit the buffer, only the data that fits in the buffer is read. If the data is less than
      * fits in the buffer, the buffer is not completely filled.
@@ -142,17 +98,18 @@
     /**
      * Provides a function to create an instance of a memory only StreamCache using unrestricted main memory.
      * ScratchFile is used as current default implementation.
-     *
+     * 
      * @return a function to create an instance of a memory only StreamCache using unrestricted main memory
      */
-    public static StreamCacheCreateFunction createMemoryOnlyStreamCache() {
+    public static StreamCacheCreateFunction createMemoryOnlyStreamCache()
+    {
         return MemoryUsageSetting.setupMainMemoryOnly().streamCache;
     }
 
     /**
      * Provides a function to create an instance of a temp file only StreamCache using unrestricted size. ScratchFile is
      * used as current default implementation.
-     *
+     * 
      * @return a function to create an instance of a temp file only StreamCache using unrestricted size
      */
     public static StreamCacheCreateFunction createTempFileOnlyStreamCache()

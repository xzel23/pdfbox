/*
 * Copyright 2015 The Apache Software Foundation.
 *
 * Licensed under the Apache License, Version 2.0 (the "License");
 * you may not use this file except in compliance with the License.
 * You may obtain a copy of the License at
 *
 *      http://www.apache.org/licenses/LICENSE-2.0
 *
 * Unless required by applicable law or agreed to in writing, software
 * distributed under the License is distributed on an "AS IS" BASIS,
 * WITHOUT WARRANTIES OR CONDITIONS OF ANY KIND, either express or implied.
 * See the License for the specific language governing permissions and
 * limitations under the License.
 */

package org.apache.pdfbox.debugger.pagepane;

import java.awt.Graphics2D;
import org.apache.pdfbox.cos.COSDictionary;
import org.apache.pdfbox.debugger.PDFDebugger;
import org.apache.pdfbox.debugger.ui.ImageUtil;
import org.apache.pdfbox.debugger.ui.RotationMenu;
import org.apache.pdfbox.debugger.ui.ViewMenu;
import org.apache.pdfbox.debugger.ui.ZoomMenu;
import org.apache.pdfbox.pdmodel.PDDocument;
import org.apache.pdfbox.pdmodel.PDPage;
import org.apache.pdfbox.rendering.PDFRenderer;

import javax.swing.BorderFactory;
import javax.swing.BoxLayout;
import javax.swing.JLabel;
import javax.swing.JMenu;
import javax.swing.JMenuItem;
import javax.swing.JPanel;
import javax.swing.SwingWorker;
import javax.swing.event.AncestorEvent;
import javax.swing.event.AncestorListener;
import java.awt.Component;
import java.awt.Font;
import java.awt.GraphicsEnvironment;
import java.awt.event.ActionEvent;
import java.awt.event.ActionListener;
import java.awt.event.MouseEvent;
import java.awt.event.MouseListener;
import java.awt.event.MouseMotionListener;
import java.awt.geom.AffineTransform;
import java.awt.image.BufferedImage;
import java.io.IOException;
import java.util.HashMap;
import java.util.HashSet;
import java.util.Map;
import java.util.Map.Entry;
import java.util.Set;
import java.util.concurrent.ExecutionException;
import java.util.concurrent.TimeUnit;
import org.apache.commons.logging.Log;
import org.apache.commons.logging.LogFactory;
import org.apache.pdfbox.debugger.ui.HighResolutionImageIcon;
import org.apache.pdfbox.debugger.ui.ImageTypeMenu;
import org.apache.pdfbox.debugger.ui.RenderDestinationMenu;
<<<<<<< HEAD
=======
import org.apache.pdfbox.debugger.ui.TextDialog;
>>>>>>> 9ddf6410
import org.apache.pdfbox.pdmodel.common.PDRectangle;
import org.apache.pdfbox.pdmodel.interactive.action.PDAction;
import org.apache.pdfbox.pdmodel.interactive.action.PDActionGoTo;
import org.apache.pdfbox.pdmodel.interactive.action.PDActionURI;
import org.apache.pdfbox.pdmodel.interactive.annotation.PDAnnotation;
import org.apache.pdfbox.pdmodel.interactive.annotation.PDAnnotationLink;
import org.apache.pdfbox.pdmodel.interactive.annotation.PDAnnotationWidget;
import org.apache.pdfbox.pdmodel.interactive.documentnavigation.destination.PDDestination;
import org.apache.pdfbox.pdmodel.interactive.documentnavigation.destination.PDNamedDestination;
import org.apache.pdfbox.pdmodel.interactive.documentnavigation.destination.PDPageDestination;
import org.apache.pdfbox.pdmodel.interactive.form.PDAcroForm;
import org.apache.pdfbox.pdmodel.interactive.form.PDField;
import org.apache.pdfbox.rendering.ImageType;
import org.apache.pdfbox.rendering.RenderDestination;
<<<<<<< HEAD
=======
import org.apache.pdfbox.text.PDFTextStripper;
>>>>>>> 9ddf6410

/**
 * Display the page number and a page rendering.
 * 
 * @author Tilman Hausherr
 * @author John Hewson
 */
public class PagePane implements ActionListener, AncestorListener, MouseMotionListener, MouseListener
{
    private static final Log LOG = LogFactory.getLog(PagePane.class);
    private final PDDocument document;
    private final JLabel statuslabel;
    private final PDPage page;
    private JPanel panel;
    private int pageIndex = -1;
    private JLabel label;
    private ZoomMenu zoomMenu;
    private RotationMenu rotationMenu;
    private ImageTypeMenu imageTypeMenu;
    private RenderDestinationMenu renderDestinationMenu;
    private ViewMenu viewMenu;
    private String labelText = "";
    private final Map<PDRectangle,String> rectMap = new HashMap<>();
    private final AffineTransform defaultTransform = GraphicsEnvironment.getLocalGraphicsEnvironment().
                        getDefaultScreenDevice().getDefaultConfiguration().getDefaultTransform();
    // more ideas:
    // https://stackoverflow.com/questions/16440159/dragging-of-shapes-on-jpanel

    public PagePane(PDDocument document, COSDictionary pageDict, JLabel statuslabel)
    {
        page = new PDPage(pageDict);
        pageIndex = document.getPages().indexOf(page);
        this.document = document;
        this.statuslabel = statuslabel;
        initUI();
        initRectMap();
    }

    private void initRectMap()
    {
        try
        {
            collectFieldLocations();
            collectLinkLocations();
        }
        catch (IOException ex)
        {
            LOG.error(ex.getMessage(), ex);
        }
    }

    private void collectLinkLocations() throws IOException
    {
        for (PDAnnotation annotation : page.getAnnotations())
        {
            if (annotation instanceof PDAnnotationLink)
            {
                collectLinkLocation((PDAnnotationLink) annotation);
<<<<<<< HEAD
            }
        }
    }

    private void collectLinkLocation(PDAnnotationLink linkAnnotation) throws IOException
    {
        PDAction action = linkAnnotation.getAction();
        if (action instanceof PDActionURI)
        {
            PDActionURI uriAction = (PDActionURI) action;
            rectMap.put(linkAnnotation.getRectangle(), "URI: " + uriAction.getURI());
            return;
        }
        PDDestination destination;
        if (action instanceof PDActionGoTo)
        {
            PDActionGoTo goToAction = (PDActionGoTo) action;
            destination = goToAction.getDestination();
        }
        else
        {
            destination = linkAnnotation.getDestination();
        }
        if (destination instanceof PDNamedDestination)
        {
            destination = document.getDocumentCatalog().
                    findNamedDestinationPage((PDNamedDestination) destination);
        }
        if (destination instanceof PDPageDestination)
        {
            PDPageDestination pageDestination = (PDPageDestination) destination;
            int pageNum = pageDestination.retrievePageNumber();
            if (pageNum != -1)
            {
                rectMap.put(linkAnnotation.getRectangle(), "Page destination: " + (pageNum + 1));
            }
        }
    }

=======
            }
        }
    }

    private void collectLinkLocation(PDAnnotationLink linkAnnotation) throws IOException
    {
        PDAction action = linkAnnotation.getAction();
        if (action instanceof PDActionURI)
        {
            PDActionURI uriAction = (PDActionURI) action;
            rectMap.put(linkAnnotation.getRectangle(), "URI: " + uriAction.getURI());
            return;
        }
        PDDestination destination;
        if (action instanceof PDActionGoTo)
        {
            PDActionGoTo goToAction = (PDActionGoTo) action;
            destination = goToAction.getDestination();
        }
        else
        {
            destination = linkAnnotation.getDestination();
        }
        if (destination instanceof PDNamedDestination)
        {
            destination = document.getDocumentCatalog().
                    findNamedDestinationPage((PDNamedDestination) destination);
        }
        if (destination instanceof PDPageDestination)
        {
            PDPageDestination pageDestination = (PDPageDestination) destination;
            int pageNum = pageDestination.retrievePageNumber();
            if (pageNum != -1)
            {
                rectMap.put(linkAnnotation.getRectangle(), "Page destination: " + (pageNum + 1));
            }
        }
    }

>>>>>>> 9ddf6410
    private void collectFieldLocations() throws IOException
    {
        PDAcroForm acroForm = document.getDocumentCatalog().getAcroForm();
        if (acroForm == null)
        {
            return;
        }
        Set<COSDictionary> dictionarySet = new HashSet<>();
        for (PDAnnotation annotation : page.getAnnotations())
        {
            dictionarySet.add(annotation.getCOSObject());
        }
        for (PDField field : acroForm.getFieldTree())
        {
            for (PDAnnotationWidget widget : field.getWidgets())
            {
                // check if the annotation widget is on this page
                // (checking widget.getPage() also works, but it is sometimes null)
                if (dictionarySet.contains(widget.getCOSObject()))
                {
                    rectMap.put(widget.getRectangle(), "Field name: " + field.getFullyQualifiedName());
                }
            }
        }
    }

    private void initUI()
    {
        panel = new JPanel();
        panel.setLayout(new BoxLayout(panel, BoxLayout.Y_AXIS));

        String pageLabelText = pageIndex < 0 ? "Page number not found" : "Page " + (pageIndex + 1);

        // append PDF page label, if available
        String lbl = PDFDebugger.getPageLabel(document, pageIndex);
        if (lbl != null)
        {
            pageLabelText += " - " + lbl;
        }

        JLabel pageLabel = new JLabel(pageLabelText);
        pageLabel.setAlignmentX(Component.CENTER_ALIGNMENT);
        pageLabel.setFont(new Font(Font.MONOSPACED, Font.PLAIN, 20));
        pageLabel.setBorder(BorderFactory.createEmptyBorder(5, 0, 10, 0));
        panel.add(pageLabel);
        
        label = new JLabel();
        label.addMouseMotionListener(this);
        label.addMouseListener(this);
        label.setAlignmentX(Component.CENTER_ALIGNMENT);
        panel.add(label);
        panel.addAncestorListener(this);

        zoomMenu = ZoomMenu.getInstance();
        zoomMenu.changeZoomSelection(zoomMenu.getPageZoomScale());
        startRendering();
    }

    /**
     * Returns the main panel that hold all the UI elements.
     *
     * @return JPanel instance
     */
    public Component getPanel()
    {
        return panel;
    }

    @Override
    public void actionPerformed(ActionEvent actionEvent)
    {
        String actionCommand = actionEvent.getActionCommand();
        if (ZoomMenu.isZoomMenu(actionCommand) ||
            RotationMenu.isRotationMenu(actionCommand) ||
            ImageTypeMenu.isImageTypeMenu(actionCommand) ||
            RenderDestinationMenu.isRenderDestinationMenu(actionCommand) ||
            ViewMenu.isRenderingOptions(actionCommand))
        {
            startRendering();
        }
        else if (ViewMenu.isExtractText(actionEvent))
        {
            startExtracting();
        }
    }

    private void startExtracting()
    {
        TextDialog textDialog = TextDialog.instance();
        textDialog.setSize(800, 400);
        textDialog.setVisible(true);
        textDialog.setLocation(getPanel().getLocationOnScreen().x + getPanel().getWidth() / 2,
                               getPanel().getLocationOnScreen().y + getPanel().getHeight() / 2);
        try
        {
            PDFTextStripper stripper = new PDFTextStripper();
            stripper.setStartPage(pageIndex + 1);
            stripper.setEndPage(pageIndex + 1);
            textDialog.setText(stripper.getText(document));
        }
        catch (IOException ex)
        {
            LOG.error(ex.getMessage(), ex);
        }
    }

    private void startRendering()
    {
        // render in a background thread: rendering is read-only, so this should be ok, despite
        // the fact that PDDocument is not officially thread safe
        new RenderWorker(ZoomMenu.getZoomScale(),
                RotationMenu.getRotationDegrees(),
                ViewMenu.isShowTextStripper(),
                ViewMenu.isShowTextStripperBeads(),
                ViewMenu.isShowFontBBox(),
                ViewMenu.isShowGlyphBounds(),
                ViewMenu.isAllowSubsampling(),
                ImageTypeMenu.getImageType(),
                RenderDestinationMenu.getRenderDestination()
        ).execute();
        zoomMenu.setPageZoomScale(ZoomMenu.getZoomScale());
    }

    @Override
    public void ancestorAdded(AncestorEvent ancestorEvent)
    {
        zoomMenu.addMenuListeners(this);
        zoomMenu.setEnableMenu(true);
        
        rotationMenu = RotationMenu.getInstance();
        rotationMenu.addMenuListeners(this);
        rotationMenu.setEnableMenu(true);

        imageTypeMenu = ImageTypeMenu.getInstance();
        imageTypeMenu.addMenuListeners(this);
        imageTypeMenu.setEnableMenu(true);

        renderDestinationMenu = RenderDestinationMenu.getInstance();
        renderDestinationMenu.addMenuListeners(this);
        renderDestinationMenu.setEnableMenu(true);

        viewMenu = ViewMenu.getInstance(null);

        JMenu menuInstance = viewMenu.getMenu();
        int itemCount = menuInstance.getItemCount();
        
        for (int i = 0; i< itemCount; i++)
        {
            JMenuItem item = menuInstance.getItem(i);
            if (item != null)
            {
                item.setEnabled(true);
                item.addActionListener(this);
            }
        }
    }

    @Override
    public void ancestorRemoved(AncestorEvent ancestorEvent)
    {
        boolean isFirstEntrySkipped = false;
        zoomMenu.setEnableMenu(false);
        rotationMenu.setEnableMenu(false);
        imageTypeMenu.setEnableMenu(false);
        renderDestinationMenu.setEnableMenu(false);

        JMenu menuInstance = viewMenu.getMenu();
        int itemCount = menuInstance.getItemCount();
        
        for (int i = 0; i< itemCount; i++)
        {
            JMenuItem item = menuInstance.getItem(i);
            // skip the first JMenuItem as this shall always be shown
            if (item != null)
            {
                if (!isFirstEntrySkipped)
                {
                    isFirstEntrySkipped = true;
                }
                else
                {
                    item.setEnabled(false);
                    item.removeActionListener(this);
                }
            }
        }
    }

    @Override
    public void ancestorMoved(AncestorEvent ancestorEvent)
    {
        // do nothing
    }

    @Override
    public void mouseDragged(MouseEvent e)
    {
        // do nothing
    }

    /**
     * Catch mouse event to display cursor position in PDF coordinates in the status bar.
     *
     * @param e mouse event with position
     */
    @Override
    public void mouseMoved(MouseEvent e)
    {
        float height = page.getCropBox().getHeight();
        float width  = page.getCropBox().getWidth();
        float offsetX = page.getCropBox().getLowerLeftX();
        float offsetY = page.getCropBox().getLowerLeftY();
        float zoomScale = zoomMenu.getPageZoomScale();
        float x = e.getX() / zoomScale * (float) defaultTransform.getScaleX();
        float y = e.getY() / zoomScale * (float) defaultTransform.getScaleY();
        int x1;
        int y1;
        switch ((RotationMenu.getRotationDegrees() + page.getRotation()) % 360)
        {
            case 90:
                x1 = (int) (y + offsetX);
                y1 = (int) (x + offsetY);
                break;
            case 180:
                x1 = (int) (width - x + offsetX);
                y1 = (int) (y - offsetY);
                break;
            case 270:
                x1 = (int) (width - y + offsetX);
                y1 = (int) (height - x + offsetY);
                break;
            case 0:
            default:
                x1 = (int) (x + offsetX);
                y1 = (int) (height - y + offsetY);
                break;
        }
        String text = "x: " + x1 + ", y: " + y1;
        
        // are we in a field widget?
        for (Entry<PDRectangle,String> entry : rectMap.entrySet())
        {
            if (entry.getKey().contains(x1, y1))
            {
                text += ", " + rectMap.get(entry.getKey());
                break;
            }
        }

        statuslabel.setText(text);
    }

    @Override
    public void mouseClicked(MouseEvent e)
    {
        // do nothing
    }

    @Override
    public void mousePressed(MouseEvent e)
    {
        // do nothing
    }

    @Override
    public void mouseReleased(MouseEvent e)
    {
        // do nothing
    }

    @Override
    public void mouseEntered(MouseEvent e)
    {
        // do nothing
    }

    @Override
    public void mouseExited(MouseEvent e)
    {
        statuslabel.setText(labelText);
    }

    /**
     * Note that PDDocument is not officially thread safe, caution advised.
     */
    private final class RenderWorker extends SwingWorker<BufferedImage, Integer>
    {
        private final float scale;
        private final int rotation;
        private final boolean showTextStripper;
        private final boolean showTextStripperBeads;
        private final boolean showFontBBox;
        private final boolean showGlyphBounds;
        private final boolean allowSubsampling;
        private final ImageType imageType;
        private final RenderDestination renderDestination;

        private RenderWorker(float scale, int rotation, boolean showTextStripper,
                             boolean showTextStripperBeads, boolean showFontBBox,
                             boolean showGlyphBounds, boolean allowSubsampling,
                             ImageType imageType, RenderDestination renderDestination)
        {
            this.scale = scale;
            this.rotation = rotation;
            this.showTextStripper = showTextStripper;
            this.showTextStripperBeads = showTextStripperBeads;
            this.showFontBBox = showFontBBox;
            this.showGlyphBounds = showGlyphBounds;
            this.allowSubsampling = allowSubsampling;
            this.imageType = imageType;
            this.renderDestination = renderDestination;
        }

        @Override
        protected BufferedImage doInBackground() throws IOException
        {
            label.setIcon(null);
            labelText = "Rendering...";
            label.setText(labelText);
            statuslabel.setText(labelText);
            
            PDFRenderer renderer = new DebugPDFRenderer(document, this.showGlyphBounds);
            renderer.setSubsamplingAllowed(allowSubsampling);

            long t0 = System.nanoTime();
            BufferedImage image = renderer.renderImage(pageIndex, scale, imageType, renderDestination);
            long t1 = System.nanoTime();

            long ms = TimeUnit.MILLISECONDS.convert(t1 - t0, TimeUnit.NANOSECONDS);
            labelText = "Rendered in " + ms + " ms";
            statuslabel.setText(labelText);

            // debug overlays
            DebugTextOverlay debugText = new DebugTextOverlay(document, pageIndex, scale, 
                                                              showTextStripper, showTextStripperBeads,
                                                              showFontBBox);
            Graphics2D g = image.createGraphics();
            debugText.renderTo(g);
            g.dispose();
            
            return ImageUtil.getRotatedImage(image, rotation);
        }

        @Override
        protected void done()
        {
            try
            {
                BufferedImage image = get();

                // We cannot use "label.setIcon(new ImageIcon(get()))" here 
                // because of blurry upscaling in JDK9. Instead, the label is now created with 
                // a smaller size than the image to compensate that the
                // image is scaled up with some screen configurations (e.g. 125% on windows).
                // See PDFBOX-3665 for more sample code and discussion.
                label.setSize((int) Math.ceil(image.getWidth() / defaultTransform.getScaleX()), 
                              (int) Math.ceil(image.getHeight() / defaultTransform.getScaleY()));
                label.setIcon(new HighResolutionImageIcon(image, label.getWidth(), label.getHeight()));
                label.setText(null);
            }
            catch (InterruptedException | ExecutionException e)
            {
                label.setText(e.getMessage());
                throw new RuntimeException(e);
            }
        }
    }
}<|MERGE_RESOLUTION|>--- conflicted
+++ resolved
@@ -59,10 +59,7 @@
 import org.apache.pdfbox.debugger.ui.HighResolutionImageIcon;
 import org.apache.pdfbox.debugger.ui.ImageTypeMenu;
 import org.apache.pdfbox.debugger.ui.RenderDestinationMenu;
-<<<<<<< HEAD
-=======
 import org.apache.pdfbox.debugger.ui.TextDialog;
->>>>>>> 9ddf6410
 import org.apache.pdfbox.pdmodel.common.PDRectangle;
 import org.apache.pdfbox.pdmodel.interactive.action.PDAction;
 import org.apache.pdfbox.pdmodel.interactive.action.PDActionGoTo;
@@ -77,10 +74,7 @@
 import org.apache.pdfbox.pdmodel.interactive.form.PDField;
 import org.apache.pdfbox.rendering.ImageType;
 import org.apache.pdfbox.rendering.RenderDestination;
-<<<<<<< HEAD
-=======
 import org.apache.pdfbox.text.PDFTextStripper;
->>>>>>> 9ddf6410
 
 /**
  * Display the page number and a page rendering.
@@ -139,7 +133,6 @@
             if (annotation instanceof PDAnnotationLink)
             {
                 collectLinkLocation((PDAnnotationLink) annotation);
-<<<<<<< HEAD
             }
         }
     }
@@ -179,47 +172,6 @@
         }
     }
 
-=======
-            }
-        }
-    }
-
-    private void collectLinkLocation(PDAnnotationLink linkAnnotation) throws IOException
-    {
-        PDAction action = linkAnnotation.getAction();
-        if (action instanceof PDActionURI)
-        {
-            PDActionURI uriAction = (PDActionURI) action;
-            rectMap.put(linkAnnotation.getRectangle(), "URI: " + uriAction.getURI());
-            return;
-        }
-        PDDestination destination;
-        if (action instanceof PDActionGoTo)
-        {
-            PDActionGoTo goToAction = (PDActionGoTo) action;
-            destination = goToAction.getDestination();
-        }
-        else
-        {
-            destination = linkAnnotation.getDestination();
-        }
-        if (destination instanceof PDNamedDestination)
-        {
-            destination = document.getDocumentCatalog().
-                    findNamedDestinationPage((PDNamedDestination) destination);
-        }
-        if (destination instanceof PDPageDestination)
-        {
-            PDPageDestination pageDestination = (PDPageDestination) destination;
-            int pageNum = pageDestination.retrievePageNumber();
-            if (pageNum != -1)
-            {
-                rectMap.put(linkAnnotation.getRectangle(), "Page destination: " + (pageNum + 1));
-            }
-        }
-    }
-
->>>>>>> 9ddf6410
     private void collectFieldLocations() throws IOException
     {
         PDAcroForm acroForm = document.getDocumentCatalog().getAcroForm();

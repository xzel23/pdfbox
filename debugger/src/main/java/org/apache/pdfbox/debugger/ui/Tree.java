/*
 * Licensed to the Apache Software Foundation (ASF) under one or more
 * contributor license agreements.  See the NOTICE file distributed with
 * this work for additional information regarding copyright ownership.
 * The ASF licenses this file to You under the Apache License, Version 2.0
 * (the "License"); you may not use this file except in compliance with
 * the License.  You may obtain a copy of the License at
 *
 *      http://www.apache.org/licenses/LICENSE-2.0
 *
 * Unless required by applicable law or agreed to in writing, software
 * distributed under the License is distributed on an "AS IS" BASIS,
 * WITHOUT WARRANTIES OR CONDITIONS OF ANY KIND, either express or implied.
 * See the License for the specific language governing permissions and
 * limitations under the License.
 */

package org.apache.pdfbox.debugger.ui;

import org.apache.pdfbox.cos.COSArray;
import org.apache.pdfbox.cos.COSBase;
import org.apache.pdfbox.cos.COSName;
import org.apache.pdfbox.cos.COSStream;
import org.apache.pdfbox.debugger.treestatus.TreeStatus;
import org.apache.pdfbox.io.IOUtils;
import org.apache.pdfbox.pdmodel.common.PDStream;

import javax.swing.JMenuItem;
import javax.swing.JPopupMenu;
import javax.swing.JTree;
import javax.swing.filechooser.FileFilter;
import javax.swing.filechooser.FileNameExtensionFilter;
import javax.swing.tree.TreePath;
import java.awt.Desktop;
import java.awt.Point;
import java.awt.Toolkit;
import java.awt.datatransfer.Clipboard;
import java.awt.datatransfer.StringSelection;
import java.awt.event.MouseEvent;
import java.io.File;
import java.io.FileOutputStream;
import java.io.IOException;
import java.io.InputStream;
import java.util.ArrayList;
import java.util.List;

/**
 * @author Khyrul Bashar
 *
 * A customized tree for PDFDebugger.
 */
<<<<<<< HEAD
@SuppressWarnings({"serial","squid:S1948"   })
=======
@SuppressWarnings({"serial","squid:S1948"})
>>>>>>> 9ddf6410
public class Tree extends JTree
{
    private final JPopupMenu treePopupMenu;
    private final Object rootNode;

    /**
     * Constructor.
     */
    public Tree()
    {
        treePopupMenu = new JPopupMenu();
        setComponentPopupMenu(treePopupMenu);
        rootNode = getModel().getRoot();
    }

    @Override
    public Point getPopupLocation(MouseEvent event)
    {
        if (event != null)
        {
            TreePath path = getClosestPathForLocation(event.getX(), event.getY());
            if (path == null)
            {
                return null;
            }
            setSelectionPath(path);
            treePopupMenu.removeAll();
            addPopupMenuItems(path);
            return event.getPoint();
        }
        return null;
    }

    /**
     * Produce the popup menu items depending on the node of a certain TreePath.
     * @param nodePath is instance of TreePath of the specified Node.
     */
    private void addPopupMenuItems(TreePath nodePath)
    {
        Object obj = nodePath.getLastPathComponent();

        treePopupMenu.add(getTreePathMenuItem(nodePath));

        if (obj instanceof MapEntry)
        {
            obj = ((MapEntry) obj).getValue();
        }
        else if (obj instanceof ArrayEntry)
        {
            obj = ((ArrayEntry) obj).getValue();
        }

        if (!(obj instanceof COSStream))
        {
            return;
        }

        treePopupMenu.addSeparator();

        COSStream stream = (COSStream) obj;
        treePopupMenu.add(getStreamSaveMenu(stream, nodePath));

        if (stream.getFilters() != null)
        {
            if (stream.getFilters() instanceof COSArray && ((COSArray) stream.getFilters()).size() >= 2)
            {
                getPartiallyDecodedStreamSaveMenu(stream).forEach(treePopupMenu::add);
            }
            treePopupMenu.add(getRawStreamSaveMenu(stream));
        }

        JMenuItem open = getFileOpenMenu(stream, nodePath);
        if (open != null)
        {
            treePopupMenu.addSeparator();
            treePopupMenu.add(open);
        }
    }

    /**
     * Produce the JMenuItem that gives way to copy tree path string to clipboard
     * @param path the TreePath instance
     * @return Menu Item
     */
    private JMenuItem getTreePathMenuItem(final TreePath path)
    {
        JMenuItem copyPathMenuItem = new JMenuItem("Copy Tree Path");
        copyPathMenuItem.addActionListener(actionEvent ->
        {
            Clipboard clipboard = Toolkit.getDefaultToolkit().getSystemClipboard();
            clipboard.setContents(new StringSelection(new TreeStatus(rootNode).getStringForPath(path)), null);
        });
        return copyPathMenuItem;
    }

    /**
     * Produce JMenuItem that saves the raw stream
     * @param cosStream stream to save
     * @return JMenuItem for saving the raw stream
     */
    private JMenuItem getRawStreamSaveMenu(final COSStream cosStream)
    {
        JMenuItem saveMenuItem = new JMenuItem("Save Raw Stream (" + getFilters(cosStream) + ") As...");
        saveMenuItem.addActionListener(actionEvent ->
        {
            try
            {
                byte[] bytes = IOUtils.toByteArray(cosStream.createRawInputStream());
                saveStream(bytes, null, null);
            }
            catch (IOException e)
            {
                e.printStackTrace();
            }
        });
        return saveMenuItem;
    }

    /**
     * Returns the filters used by the given stream.
     */
    private String getFilters(COSStream cosStream)
    {
        StringBuilder sb = new StringBuilder();
        COSBase filters = cosStream.getFilters();
        if (filters instanceof COSName)
        {
            sb.append(((COSName) filters).getName());
        }
        else if (filters instanceof COSArray)
        {
            COSArray filterArray = (COSArray) filters;
            for (int i = 0; i < filterArray.size(); i++)
            {
                if (i > 0)
                {
                    sb.append(", ");
                }
                sb.append(((COSName) filterArray.get(i)).getName());
            }
        }
        return sb.toString();
    }

    /**
     * Produce JMenuItem that saves the stream
     * @param cosStream stream to save
     * @return JMenuItem for saving stream
     */
    private JMenuItem getStreamSaveMenu(final COSStream cosStream, final TreePath nodePath)
    {
        // set file extension based on stream type
        final String extension = getFileExtensionForStream(cosStream, nodePath);
        final FileFilter fileFilter;
        final String format;

        if (extension != null)
        {
            switch (extension)
            {
                case "pdb":
                    fileFilter = new FileNameExtensionFilter("Type 1 Font (*.pfb)", "pfb");
                    break;
                case "ttf":
                    fileFilter = new FileNameExtensionFilter("TrueType Font (*.ttf)", "ttf");
                    break;
                case "cff":
                    fileFilter = new FileNameExtensionFilter("Compact Font Format (*.cff)", "cff");
                    break;
                case "otf":
                    fileFilter = new FileNameExtensionFilter("OpenType Font (*.otf)", "otf");
                    break;
                default:
                    fileFilter = null;
                    break;
            }
            format = " " + extension.toUpperCase();
        }
        else
        {
            fileFilter = null;
            format = "";
        }

        JMenuItem saveMenuItem = new JMenuItem("Save Stream As" + format + "...");
        saveMenuItem.addActionListener(actionEvent ->
        {
            try
            {
                byte[] bytes = IOUtils.toByteArray(cosStream.createInputStream());
                saveStream(bytes, fileFilter, extension);
            }
            catch (IOException e)
            {
                e.printStackTrace();
            }
        });
        return saveMenuItem;
    }

    /**
     * Returns the recommended file extension for the given cos stream.
     */
    private String getFileExtensionForStream(final COSStream cosStream, final TreePath nodePath)
    {
        String name = nodePath.getLastPathComponent().toString();
        switch (name)
        {
            case "FontFile":
                return "pfb";
            case "FontFile2":
                return "ttf";
            case "FontFile3":
                return cosStream.getCOSName(COSName.SUBTYPE) == COSName.OPEN_TYPE ? "otf" : "cff";
            default:
                return null;
        }
    }

    /**
     * Produce JMenuItem that opens the stream with the system's default app.
     */
    private JMenuItem getFileOpenMenu(final COSStream cosStream, final TreePath nodePath)
    {
        // if we know the file type, create a system open menu 
        final String extension = getFileExtensionForStream(cosStream, nodePath);
        if (extension == null)
        {
            return null;
        }

        JMenuItem openMenuItem = new JMenuItem("Open with Default Application");
        openMenuItem.addActionListener(actionEvent ->
        {
            try
            {
                File temp = File.createTempFile("pdfbox", "." + extension);
                temp.deleteOnExit();
                
                try (InputStream is = cosStream.createInputStream();
                        FileOutputStream os = new FileOutputStream(temp))
                {
                    IOUtils.copy(is, os);
                }
                Desktop.getDesktop().open(temp);
            }
            catch (IOException e)
            {
                e.printStackTrace();
            }
        });
        return openMenuItem;
    }

    /**
     * produce possible partially decoded stream saving menu items
     * @param cosStream stream to save
     * @return JMenuItems for saving partially decoded streams
     */
    private List<JMenuItem> getPartiallyDecodedStreamSaveMenu(final COSStream cosStream)
    {
        List<JMenuItem> menuItems = new ArrayList<>();
        PDStream stream = new PDStream(cosStream);

        List<COSName> filters = stream.getFilters();

        for (int i = filters.size() - 1; i >= 1; i--)
        {
            menuItems.add(getPartialStreamSavingMenuItem(i, stream));
        }
        return menuItems;
    }

    private JMenuItem getPartialStreamSavingMenuItem(final int indexOfStopFilter, final PDStream stream)
    {
        List<COSName> filters = stream.getFilters();

        final List<String> stopFilters = new ArrayList<>(1);
        stopFilters.add(filters.get(indexOfStopFilter).getName());

        StringBuilder nameListBuilder = new StringBuilder();
        for (int i = indexOfStopFilter; i < filters.size(); i++)
        {
            nameListBuilder.append(filters.get(i).getName()).append(" & ");
        }
        nameListBuilder.delete(nameListBuilder.lastIndexOf("&"), nameListBuilder.length());
        JMenuItem menuItem = new JMenuItem("Keep " + nameListBuilder.toString() + "...");

        menuItem.addActionListener(actionEvent ->
        {
            try
            {
                InputStream data = stream.createInputStream(stopFilters);
                saveStream(IOUtils.toByteArray(data), null, null);
            }
            catch (IOException e)
            {
                e.printStackTrace();
            }
        });
        return menuItem;
    }

    /**
     * Save the stream.
     * @param bytes byte array of the stream.
     * @param filter an optional FileFilter
     * @throws IOException if there is an error in creation of the file.
     */
    private void saveStream(byte[] bytes, FileFilter filter, String extension) throws IOException
    {
        FileOpenSaveDialog saveDialog = new FileOpenSaveDialog(getParent(), filter);
        saveDialog.saveFile(bytes, extension);
    }
}<|MERGE_RESOLUTION|>--- conflicted
+++ resolved
@@ -49,11 +49,7 @@
  *
  * A customized tree for PDFDebugger.
  */
-<<<<<<< HEAD
-@SuppressWarnings({"serial","squid:S1948"   })
-=======
 @SuppressWarnings({"serial","squid:S1948"})
->>>>>>> 9ddf6410
 public class Tree extends JTree
 {
     private final JPopupMenu treePopupMenu;

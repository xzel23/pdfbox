--- conflicted
+++ resolved
@@ -462,16 +462,10 @@
         cmap.codespaceRanges.forEach(this::addCodespaceRange);
         charToUnicodeOneByte.putAll(cmap.charToUnicodeOneByte);
         charToUnicodeTwoBytes.putAll(cmap.charToUnicodeTwoBytes);
-<<<<<<< HEAD
-        cmap.charToUnicodeOneByte.forEach((key1, value1) -> unicodeToByteCodes.put(value1, new byte[]{(byte) (key1 % 0xFF)}));
-        cmap.charToUnicodeTwoBytes.forEach((key, value) -> unicodeToByteCodes.put(value,
-                new byte[]{(byte) ((key >>> 8) & 0xFF), (byte) (key & 0xFF)}));
-=======
         cmap.charToUnicodeOneByte.forEach((k, v) -> unicodeToByteCodes.put(v, new byte[]{(byte) (k % 0xFF)}));
         cmap.charToUnicodeTwoBytes.forEach((k, v) -> unicodeToByteCodes.put(v,
                 new byte[]{(byte) ((k >>> 8) & 0xFF), (byte) (k & 0xFF)})
         );
->>>>>>> b296d5c0
         cmap.codeToCid.forEach((key, value) ->
         {
             Map<Integer, Integer> existingMapping = codeToCid.putIfAbsent(key, value);
